pathtype: Validate paths in command line arguments
===

<<<<<<< HEAD
| :warning: Under active development. Not yet ready! |
|:---------------------------------------------------|

The *pathtype* Python package makes it easy to convert command line path 
arguments to [`pathlib.Path`](https://docs.python.org/3/library/pathlib.html) 
instances. It also provides multiple validations to easily and 
automatically validate paths when parsing arguments.
=======
>>>>>>> 97884ee1

The *pathtype* Python package makes it simple to validate paths in command line (CLI)
arguments. It's made to be used with the `argparse` argument parser. It can validate 
the existence of the file, its permissions, its file name, file extension, etc. With 
*pathtype*, you keep path arguments validation inside the command line parsing logic,
away from your core application code.

Use it as the `type` argument in `parser.add_argument()` to automatically have a CLI 
path argument validated and returned as a `pathlib.Path` instance.

It works with Python 3.7+, both with Posix and Windows paths.

**Example**

```python
import argparse
import pathtype

if __name__ == "__main__":
    parser = argparse.ArgumentParser()
    # We use `pathtype.Path` as the `type` argument to validate that the --image 
    # argument is a readable image file (checks the file extension).
    parser.add_argument(
        "--image", required=True,
        help="Image file to open (PNG, GIF or JPEG supported)",
        type=pathtype.Path(readable=True, name_matches_re=r"\.(png|jpe?g|gif)$")
    )
 
    # Path validations are done automatically by calling the next line, no need to 
    # add code to validate that the path can be read and that it has the correct 
    # extension. 
    args = parser.parse_args()
    
    # args.image is an instance of pathlib.Path. And since using `readable` implies 
    # `exists`, we know the file already exists and is readable by the current user.
    print(args.image.exists())
    # True
```

# Installation

*pathtype* requires Python 3.7+.

Install with pip:

```shell
pip install pathtype
```

# Usage

Using `pathtype.Path` without any arguments simply converts the CLI argument to a 
`pathlib.Path` instance:

```python
parser.add_argument(
  "my_arg", type=pathtype.Path()
)

args = parser.parse_args()
print(type(args.my_arg))  # >>> <class 'pathlib.PosixPath'>
```

But you will generally also want to run some validations on the properties of the path.

## Predefined validations (basic usage)

Multiple validations are available to have the path validated during CLI arguments 
parsing. If a validation fails, argument parsing will fail in the usual manner. If 
it succeeds, the argument will be converted to a `pathlib.Path` instance.

| To validate that...                                                      | use ...                                                        |
|--------------------------------------------------------------------------|----------------------------------------------------------------|
| the path points to an existing file or directory                         | `pathtype.Path(exists=True)`                                   |
| the path does NOT point to an existing file or directory                 | `pathtype.Path(not_exists=True)`                               |
| the path's parent directory exists                                       | `pathtype.Path(parent_exists=True)`                            |
| the file can be created (*)                                              | `pathtype.Path(creatable=True)`                                |
| the file can be created or, if it already exists, it's writable (*)      | `pathtype.Path(writable_or_creatable=True)`                    |
| the current user has some permissions on the file or directory (*)       | `pathtype.Path(readable=True, writable=True, executable=True)` |
| the *file name* (the last part of the path) matches a regular expression | `pathtype.Path(name_matches_re=r"\.jpe?g$")`                   |
| the *file name* matches a glob pattern                                   | `pathtype.Path(name_matches_glob="*.pkl")`                     |
| the *full* (absolute and normalized) path matches a regular expression   | `pathtype.Path(path_matches_re="/home/.+/logs/?$")`            |
| the *full* path matches a glob pattern                                   | `pathtype.Path(path_matches_glob="/home/*/*.pkl")`             |

(*) All permission related validations use the current user's permission. For example,
the `creatable` validation validates that the user running your code has permissions to 
create the file. Ignored on Windows.

### Combining validations

You can combine multiple validations together.

**Example**

Validate that the path is a text file (*.txt) that doesn't exist yet, but that the 
current user has permissions to create the file (implies that the parent directory 
exists):

```python
parser.add_argument(
    "--file",
    type=pathtype.Path(not_exists=True, creatable=True, name_matches_glob="*.txt")
)
args = parser.parse_args(["--file", "path/to/my_file.txt"])
```

# Custom validation (advanced usage)

You can also create your own custom validations (or "validators") and use them alone, 
or in combination with the predefined validations.

## Making a custom validator

A custom validator is a callable object (generally a function) that has the 
following signature:

```python
def validator(path: pathlib.Path, arg: str) -> None
```

The validator must accept two arguments, `path` and `arg`, that are two views of the 
original CLI argument. If the original CLI argument was `"../path/to/file"`, then
`path = pathlib.Path("../path/to/file")` and `arg = "../path/to/file"`.

If the validator considers that its validation failed, it must raise one of the
following exception:

* `argparse.ArgumentTypeError`
* `TypeError`
* `ValueError`

Raising any other type of error won't be nicely handled by ``argparse``.

If its validation passes, it must end without returning anything.

## Using a custom validator

You use the validator by passing it to the `validator` parameter of `pathtype.Path()`.

You can also pass an iterable (ex: a list) of validators, and they will be executed 
sequentially.

**Example**

The next example creates two (strange) custom validators: one that validates that the 
file name contains the letter "a", the other validates that the file name doesn't 
contain the letter "b". The command line argument *--path-1* uses only the first 
validator, the command line argument *--path-2* uses both.

```python
def must_have_a(path: pathlib.Path, arg: str):
    """Custom validator that fails if the file name doesn't contain the letter 'a'."""
    if "a" not in path.name:
        raise argparse.ArgumentTypeError('The file name must have the letter "a"')

def must_not_have_b(path: pathlib.Path, arg: str):
    """Custom validator that fails if the file name contains the letter 'b'."""
    if "b" in path.name:
        raise argparse.ArgumentTypeError('The file name must NOT have the letter "b"')

    
parser = argparse.ArgumentParser()
parser.add_argument(
    "--path-1",
    type=pathtype.Path(validator=must_have_a)
)
parser.add_argument(
    "--path-2",
    type=pathtype.Path(validator=[must_have_a, must_not_have_b])
)
```

## Using predefined validations with a custom validator

You can still use any of the predefined validations (as presented in the "basic 
usage" section) when using a custom validator.

**Example**

The following would validate the existence of the file and run a custom validator.

```python
parser.add_argument(
    ...
    type=pathtype.Path(validator=must_not_have_b, exists=True)
)
```

**Warning:** Validators in `validator` are always run *after* any of the predefined 
validations. So in the previous example, the existence of the file is validated 
*first* and only then the custom validator is executed.

If you need to change the order, you would have to remove `exists=True` and instead
add an "existence" validator to your list of custom validators, in the order you wish.

But you don't need to recreate validators for any of the predefined validations. They 
are all available in the `pathtype.validation` module. Just instantiate a class and 
use it like a custom validator.

**Example**

The following changes the order of validation of the previous example: first the 
custom validator is executed before validating the existence. The latter validator is
simply an instance of `pathtype.validation.Exists`.

```python
from pathtype.validation import Exists

exist_validator = Exists()

parser.add_argument(
    ...
    type=pathtype.Path(validator=[must_not_have_b, exist_validator])
)
```

## Logical combination of validators

The classes `pathtype.validation.Any` and `pathtype.validation.All` allow you to create
validators that are logical combinations of other validators (i.e. *OR* or *AND* 
expressions).

* `Any`: an instance of this class, initialized with a sequence of validators, is a 
  validator that will pass if *any* of its validators passes, and fail if they all 
  fail. Equivalent to an *OR* expression.
* `All`: Similarly, an instance of this class is a validator that will pass if *all* 
  of its validators pass, and fails if *any* fails. Equivalent to an *AND* expression.

Those two classes can be used to create complex validation trees.

**Example**

We create a validator that validates that the file name contains "a" *OR* that it 
doesn't contain "b":

```python
from pathtype.validation import Any

or_validator = Any(must_have_a, must_not_have_b)

parser.add_argument(
    ...
    type=pathtype.Path(validator=or_validator)
)
```

## Complete custom validator example

We want a custom validator that validates that the path is inside the current user's 
home directory:

```python
import os.path
import pathlib
import argparse
import pathtype


def is_inside_home_dir(path: pathlib.Path, arg: str):
    """Validate that the path is inside the current user's home directory."""
    expanded_path = os.path.expanduser(path)
    resolved_path = pathlib.Path(os.path.abspath(expanded_path))
    user_dir = pathlib.Path.home()
    # We check that `resolved_path` starts with the same directories as `user_dir`
    is_child = resolved_path.parts[:len(user_dir.parts)] == user_dir.parts
    
    if not is_child:
        raise argparse.ArgumentTypeError(
            f"path ({resolved_path}) is not in the user's home directory ({user_dir})"
        )


if __name__ == "__main__":
    parser = argparse.ArgumentParser()
    parser.add_argument(
        "--path",
        type=pathtype.Path(validator=is_inside_home_dir)
    )

    # The following line won't raise any error
    args = parser.parse_args(["--path", "~/valid/path"])
    print(repr(args.path))
    # PosixPath('~/valid/path')

    # The following line will fail since the path is not inside the user's directory
    args = parser.parse_args(["--path", "/at-root"])
    # Fails with this message:
    #   usage: example.py [-h] [--path PATH]
    #   example.py: error: argument --path: path (/at-root) is not in the user's home directory (/home/user)
```

# Notes

* All paths instances are actually
  [concrete paths](https://docs.python.org/3/library/pathlib.html#concrete-paths) 
  (i.e. created with `pathlib.Path()`), 
  and not pure paths (i.e. `pathlib.PurePath()`). This means that if ran on Windows, 
  the path argument will be converted to an instance of `pathlib.WindowsPath`, and on 
  other systems it'll be converted to an instance of `pathlib.PosixPath`. Behavior 
  may change on different OS's, so it's best not to parse argument across OS's.
* Validations are run once, during argument parsing. Always remember that, by the 
  time you actually use the path, some properties of the file may have changed. For 
  example, let's say you use `pathtype.Path(exists=True)`. Although the file may 
  exist at the time of argument parsing, another process may delete the file by the 
  time you actually want to access it. So only use this package as a user-friendly 
  "first check".<|MERGE_RESOLUTION|>--- conflicted
+++ resolved
@@ -1,16 +1,6 @@
 pathtype: Validate paths in command line arguments
 ===
 
-<<<<<<< HEAD
-| :warning: Under active development. Not yet ready! |
-|:---------------------------------------------------|
-
-The *pathtype* Python package makes it easy to convert command line path 
-arguments to [`pathlib.Path`](https://docs.python.org/3/library/pathlib.html) 
-instances. It also provides multiple validations to easily and 
-automatically validate paths when parsing arguments.
-=======
->>>>>>> 97884ee1
 
 The *pathtype* Python package makes it simple to validate paths in command line (CLI)
 arguments. It's made to be used with the `argparse` argument parser. It can validate 
